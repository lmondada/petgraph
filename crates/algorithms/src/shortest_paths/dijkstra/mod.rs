//! An implementation of Dijkstra's shortest path algorithm.
mod error;
mod iter;
mod measure;
#[cfg(test)]
mod tests;

use alloc::vec::Vec;
use core::{hash::Hash, marker::PhantomData};

use error_stack::Result;
use petgraph_core::{
    edge::marker::{Directed, Undirected},
        Direction,
    },
    id::FlaggableGraphId,
    DirectedGraphStorage, Graph, GraphDirectionality, GraphStorage, Node,
};

use self::iter::DijkstraIter;
pub use self::{error::DijkstraError, measure::DijkstraMeasure};
use super::{
    common::{
        connections::outgoing_connections,
        cost::{DefaultCost, GraphCost},
        route::{DirectRoute, Route},
        transit::PredecessorMode,
    },
    ShortestDistance, ShortestPath,
};
use crate::polyfill::IteratorExt;

/// An implementation of Dijkstra's shortest path algorithm.
///
/// Dijkstra's algorithm is an algorithm for finding the shortest paths between a source node and
/// all reachable nodes in a graph.
/// A limitation of Dijkstra's algorithm is that it does not work for graphs with negative edge
/// weights.
///
/// This implementation is generic over the directionality of the graph and the cost function.
///
/// Edge weights need to implement [`DijkstraMeasure`], a trait that is automatically implemented
/// for all types that satisfy the constraints.
///
/// This implementation makes use of a binary heap, giving a time complexity of `O(|E| + |V| log
/// |E|/|V| log |V|)`
pub struct Dijkstra<D, E>
where
    D: GraphDirectionality,
{
    edge_cost: E,

    direction: PhantomData<fn() -> *const D>,
}

impl Dijkstra<Directed, DefaultCost> {
    /// Create a new instance of `Dijkstra` for a directed graph.
    ///
    /// If instantiated for a directed graph, [`Dijkstra`] will not implement [`ShortestPath`] and
    /// [`ShortestDistance`] on undirected graphs.
    ///
    /// # Example
    ///
    /// ```
    /// use petgraph_algorithms::shortest_paths::{Dijkstra, ShortestPath};
    /// use petgraph_dino::DiDinoGraph;
    ///
    /// let algorithm = Dijkstra::directed();
    ///
    /// let mut graph = DiDinoGraph::new();
    /// let a = *graph.insert_node("A").id();
    /// let b = *graph.insert_node("B").id();
    ///
    /// graph.insert_edge(2, &a, &b);
    ///
    /// let path = algorithm.path_between(&graph, &a, &b);
    /// assert!(path.is_some());
    ///
    /// let path = algorithm.path_between(&graph, &b, &a);
    /// assert!(path.is_none());
    /// ```
    #[must_use]
    pub fn directed() -> Self {
        Self {
            direction: PhantomData,
            edge_cost: DefaultCost,
        }
    }
}

impl Dijkstra<Undirected, DefaultCost> {
    /// Create a new instance of `Dijkstra` for an undirected graph.
    ///
    /// If instantiated for an undirected graph, [`Dijkstra`] will treat a directed graph as an
    /// undirected graph.
    ///
    /// # Example
    ///
    /// ```
    /// use petgraph_algorithms::shortest_paths::{Dijkstra, ShortestPath};
    /// use petgraph_dino::DiDinoGraph;
    ///
    /// let algorithm = Dijkstra::undirected();
    ///
    /// let mut graph = DiDinoGraph::new();
    /// let a = *graph.insert_node("A").id();
    /// let b = *graph.insert_node("B").id();
    ///
    /// graph.insert_edge(2, &a, &b);
    ///
    /// let path = algorithm.path_between(&graph, &a, &b);
    /// assert!(path.is_some());
    ///
    /// let path = algorithm.path_between(&graph, &b, &a);
    /// assert!(path.is_some());
    /// ```
    #[must_use]
    pub fn undirected() -> Self {
        Self {
            direction: PhantomData,
            edge_cost: DefaultCost,
        }
    }
}

impl<D, E> Dijkstra<D, E>
where
    D: GraphDirectionality,
{
    /// Set the cost function for the algorithm.
    ///
    /// By default the algorithm will use the edge weight as the cost, this function allows you to
    /// override that behaviour,
    /// transforming a previously unsupported graph weight into a supported one.
    ///
    /// For all supported functions see [`GraphCost`].
    ///
    /// # Example
    ///
    /// ```
    /// use numi::borrow::Moo;
    /// use petgraph_algorithms::shortest_paths::{Dijkstra, ShortestPath};
    /// use petgraph_core::{Edge, GraphStorage};
    /// use petgraph_dino::DiDinoGraph;
    ///
    /// fn edge_cost<S>(edge: Edge<S>) -> Moo<usize>
    /// where
    ///     S: GraphStorage,
    ///     S::EdgeWeight: AsRef<str>,
    /// {
    ///     edge.weight().as_ref().len().into()
    /// }
    ///
    /// let algorithm = Dijkstra::directed().with_edge_cost(edge_cost);
    ///
    /// let mut graph = DiDinoGraph::new();
    /// let a = *graph.insert_node("A").id();
    /// let b = *graph.insert_node("B").id();
    ///
    /// graph.insert_edge("AB", &a, &b);
    ///
    /// let path = algorithm.path_between(&graph, &a, &b);
    /// assert!(path.is_some());
    /// ```
    pub fn with_edge_cost<S, F>(self, edge_cost: F) -> Dijkstra<D, F>
    where
        S: GraphStorage,
        F: GraphCost<S>,
    {
        Dijkstra {
            direction: PhantomData,
            edge_cost,
        }
    }
}

impl<S, E> ShortestPath<S> for Dijkstra<Undirected, E>
where
    S: GraphStorage,
    S::NodeId: FlaggableGraphId<S> + AttributeGraphId<S>,
    E: GraphCost<S>,
    E::Value: DijkstraMeasure,
{
    type Cost = E::Value;
    type Error = DijkstraError;

    fn path_to<'graph: 'this, 'this>(
        &'this self,
        graph: &'graph Graph<S>,
        target: &'graph S::NodeId,
    ) -> Result<impl Iterator<Item = Route<'graph, S, Self::Cost>>, Self::Error> {
        let iter = self.path_from(graph, target)?;

        Ok(iter.map(Route::reverse))
    }

    fn path_from<'graph: 'this, 'this>(
        &'this self,
        graph: &'graph Graph<S>,
        source: &'graph S::NodeId,
    ) -> Result<impl Iterator<Item = Route<'graph, S, Self::Cost>> + 'this, Self::Error> {
        DijkstraIter::new(
            graph,
            &self.edge_cost,
            Node::<'graph, S>::connections as fn(&Node<'graph, S>) -> _,
            source,
            PredecessorMode::Record,
        )
    }

    fn every_path<'graph: 'this, 'this>(
        &'this self,
        graph: &'graph Graph<S>,
    ) -> Result<impl Iterator<Item = Route<'graph, S, Self::Cost>> + 'this, Self::Error> {
        let iter = graph
            .nodes()
            .map(move |node| self.path_from(graph, node.id()))
            .collect_reports::<Vec<_>>()?;

        Ok(iter.into_iter().flatten())
    }
}

impl<S, E> ShortestPath<S> for Dijkstra<Directed, E>
where
<<<<<<< HEAD
    S: GraphStorage,
    S::NodeId: FlaggableGraphId<S> + AttributeGraphId<S>,
=======
    S: DirectedGraphStorage,
    S::NodeId: Eq + Hash,
>>>>>>> 7744b115
    E: GraphCost<S>,
    E::Value: DijkstraMeasure,
{
    type Cost = E::Value;
    type Error = DijkstraError;

    fn path_from<'graph: 'this, 'this>(
        &'this self,
        graph: &'graph Graph<S>,
        source: &'graph S::NodeId,
    ) -> Result<impl Iterator<Item = Route<'graph, S, Self::Cost>> + 'this, Self::Error> {
        DijkstraIter::new(
            graph,
            &self.edge_cost,
            outgoing_connections as fn(&Node<'graph, S>) -> _,
            source,
            PredecessorMode::Record,
        )
    }

    fn every_path<'graph: 'this, 'this>(
        &'this self,
        graph: &'graph Graph<S>,
    ) -> Result<impl Iterator<Item = Route<'graph, S, Self::Cost>> + 'this, Self::Error> {
        let iter = graph
            .nodes()
            .map(move |node| self.path_from(graph, node.id()))
            .collect_reports::<Vec<_>>()?;

        Ok(iter.into_iter().flatten())
    }
}

impl<S, E> ShortestDistance<S> for Dijkstra<Undirected, E>
where
<<<<<<< HEAD
    S: DirectedGraphStorage,
    S::NodeId: FlaggableGraphId<S> + AttributeGraphId<S>,
=======
    S: GraphStorage,
    S::NodeId: Eq + Hash,
>>>>>>> 7744b115
    E: GraphCost<S>,
    E::Value: DijkstraMeasure,
{
    type Cost = E::Value;
    type Error = DijkstraError;

    fn distance_to<'graph: 'this, 'this>(
        &'this self,
        graph: &'graph Graph<S>,
        target: &'graph S::NodeId,
    ) -> Result<impl Iterator<Item = DirectRoute<'graph, S, Self::Cost>>, Self::Error> {
        let iter = self.distance_from(graph, target)?;

        Ok(iter.map(DirectRoute::reverse))
    }

    fn distance_from<'graph: 'this, 'this>(
        &'this self,
        graph: &'graph Graph<S>,
        source: &'graph <S as GraphStorage>::NodeId,
    ) -> Result<impl Iterator<Item = DirectRoute<'graph, S, Self::Cost>> + 'this, Self::Error> {
        let iter = DijkstraIter::new(
            graph,
            &self.edge_cost,
            Node::<'graph, S>::connections as fn(&Node<'graph, S>) -> _,
            source,
            PredecessorMode::Discard,
        )?;

        Ok(iter.map(From::from))
    }

    fn every_distance<'graph: 'this, 'this>(
        &'this self,
        graph: &'graph Graph<S>,
    ) -> Result<impl Iterator<Item = DirectRoute<'graph, S, Self::Cost>> + 'this, Self::Error> {
        let iter = graph
            .nodes()
            .map(move |node| self.distance_from(graph, node.id()))
            .collect_reports::<Vec<_>>()?;

        Ok(iter.into_iter().flatten())
    }
}

impl<S, E> ShortestDistance<S> for Dijkstra<Directed, E>
where
    S: DirectedGraphStorage,
    S::NodeId: FlaggableGraphId<S> + AttributeGraphId<S>,
    E: GraphCost<S>,
    E::Value: DijkstraMeasure,
{
    type Cost = E::Value;
    type Error = DijkstraError;

    fn distance_from<'graph: 'this, 'this>(
        &'this self,
        graph: &'graph Graph<S>,
        source: &'graph <S as GraphStorage>::NodeId,
    ) -> Result<impl Iterator<Item = DirectRoute<'graph, S, Self::Cost>>, Self::Error> {
        let iter = DijkstraIter::new(
            graph,
            &self.edge_cost,
            outgoing_connections as fn(&Node<'graph, S>) -> _,
            source,
            PredecessorMode::Discard,
        )?;

        Ok(iter.map(From::from))
    }

    fn every_distance<'graph: 'this, 'this>(
        &'this self,
        graph: &'graph Graph<S>,
    ) -> Result<impl Iterator<Item = DirectRoute<'graph, S, Self::Cost>> + 'this, Self::Error> {
        let iter = graph
            .nodes()
            .map(move |node| self.distance_from(graph, node.id()))
            .collect_reports::<Vec<_>>()?;

        Ok(iter.into_iter().flatten())
    }
}<|MERGE_RESOLUTION|>--- conflicted
+++ resolved
@@ -223,13 +223,8 @@
 
 impl<S, E> ShortestPath<S> for Dijkstra<Directed, E>
 where
-<<<<<<< HEAD
-    S: GraphStorage,
-    S::NodeId: FlaggableGraphId<S> + AttributeGraphId<S>,
-=======
     S: DirectedGraphStorage,
     S::NodeId: Eq + Hash,
->>>>>>> 7744b115
     E: GraphCost<S>,
     E::Value: DijkstraMeasure,
 {
@@ -265,13 +260,8 @@
 
 impl<S, E> ShortestDistance<S> for Dijkstra<Undirected, E>
 where
-<<<<<<< HEAD
-    S: DirectedGraphStorage,
+    S: GraphStorage,
     S::NodeId: FlaggableGraphId<S> + AttributeGraphId<S>,
-=======
-    S: GraphStorage,
-    S::NodeId: Eq + Hash,
->>>>>>> 7744b115
     E: GraphCost<S>,
     E::Value: DijkstraMeasure,
 {
