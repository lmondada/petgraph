use alloc::vec::Vec;
use core::{
    cmp::Ordering,
    fmt::{Debug, Display, Formatter},
    hash::{Hash, Hasher},
    iter::once,
};

use petgraph_core::{GraphStorage, Node};

pub struct Path<'graph, S>
where
    S: GraphStorage,
{
    source: Node<'graph, S>,
    target: Node<'graph, S>,

    transit: Vec<Node<'graph, S>>,
}

impl<'graph, S> Path<'graph, S>
where
    S: GraphStorage,
{
    #[must_use]
<<<<<<< HEAD
    pub const fn new(source: Node<'a, S>, transit: Vec<Node<'a, S>>, target: Node<'a, S>) -> Self {
=======
    pub fn new(
        source: Node<'graph, S>,
        transit: Vec<Node<'graph, S>>,
        target: Node<'graph, S>,
    ) -> Self {
>>>>>>> 7744b115
        Self {
            source,
            target,
            transit,
        }
    }

    #[must_use]
    pub const fn source(&self) -> Node<'graph, S> {
        self.source
    }

    #[must_use]
    pub const fn target(&self) -> Node<'graph, S> {
        self.target
    }

    #[must_use]
    pub fn transit(&self) -> &[Node<'graph, S>] {
        &self.transit
    }

    #[must_use]
    pub fn to_vec(self) -> Vec<Node<'graph, S>> {
        let mut vec = Vec::with_capacity(self.transit.len() + 2);

        vec.push(self.source);
        vec.extend(self.transit);
        vec.push(self.target);

        vec
    }

    pub fn iter(&self) -> impl Iterator<Item = Node<'graph, S>> + '_ {
        once(self.source)
            .chain(self.transit.iter().copied())
            .chain(once(self.target))
    }

    pub(in crate::shortest_paths) fn reverse(self) -> Self {
        let mut transit = self.transit;

        transit.reverse();

        Self {
            source: self.target,
            target: self.source,
            transit,
        }
    }
}

// ensure that all traits have been implemented
// see: https://rust-lang.github.io/api-guidelines/interoperability.html
#[cfg(test)]
static_assertions::assert_impl_all!(Path<'_, petgraph_dino::DinoStorage<(), ()>>: Debug, Display, Clone, PartialEq, Eq, PartialOrd, Ord, Hash, Send, Sync);

impl<'graph, S> Debug for Path<'graph, S>
where
    S: GraphStorage,
    Node<'graph, S>: Debug,
{
    fn fmt(&self, f: &mut Formatter<'_>) -> core::fmt::Result {
        f.debug_struct("Path")
            .field("source", &self.source)
            .field("target", &self.target)
            .field("transit", &self.transit)
            .finish()
    }
}

impl<S> Display for Path<'_, S>
where
    S: GraphStorage,
    S::NodeId: Display,
{
    fn fmt(&self, f: &mut Formatter<'_>) -> core::fmt::Result {
        Display::fmt(&self.source.id(), f)?;

        for node in &self.transit {
            write!(f, " -> {}", node.id())?;
        }

        write!(f, " -> {}", self.target.id())
    }
}

impl<S> Clone for Path<'_, S>
where
    S: GraphStorage,
{
    fn clone(&self) -> Self {
        Self {
            source: self.source,
            target: self.target,
            transit: self.transit.clone(),
        }
    }
}

impl<'graph, S> PartialEq for Path<'graph, S>
where
    S: GraphStorage,
    Node<'graph, S>: PartialEq,
{
    fn eq(&self, other: &Self) -> bool {
        (&self.source, &self.target, &self.transit)
            == (&other.source, &other.target, &other.transit)
    }
}

impl<'graph, S> Eq for Path<'graph, S>
where
    S: GraphStorage,
    Node<'graph, S>: Eq,
{
}

impl<'graph, S> PartialOrd for Path<'graph, S>
where
    S: GraphStorage,
    Node<'graph, S>: PartialOrd,
{
    fn partial_cmp(&self, other: &Self) -> Option<Ordering> {
        (&self.source, &self.transit, &self.target).partial_cmp(&(
            &other.source,
            &other.transit,
            &other.target,
        ))
    }
}

impl<'graph, S> Ord for Path<'graph, S>
where
    S: GraphStorage,
    Node<'graph, S>: Ord,
{
    fn cmp(&self, other: &Self) -> Ordering {
        (&self.source, &self.transit, &self.target).cmp(&(
            &other.source,
            &other.transit,
            &other.target,
        ))
    }
}

impl<'graph, S> Hash for Path<'graph, S>
where
    S: GraphStorage,
    Node<'graph, S>: Hash,
{
    fn hash<H: Hasher>(&self, state: &mut H) {
        (&self.source, &self.target, &self.transit).hash(state);
    }
}

impl<'graph, S> IntoIterator for Path<'graph, S>
where
    S: GraphStorage,
{
    type IntoIter = alloc::vec::IntoIter<Node<'graph, S>>;
    type Item = Node<'graph, S>;

    fn into_iter(self) -> Self::IntoIter {
        self.to_vec().into_iter()
    }
}<|MERGE_RESOLUTION|>--- conflicted
+++ resolved
@@ -23,15 +23,11 @@
     S: GraphStorage,
 {
     #[must_use]
-<<<<<<< HEAD
-    pub const fn new(source: Node<'a, S>, transit: Vec<Node<'a, S>>, target: Node<'a, S>) -> Self {
-=======
     pub fn new(
         source: Node<'graph, S>,
         transit: Vec<Node<'graph, S>>,
         target: Node<'graph, S>,
     ) -> Self {
->>>>>>> 7744b115
         Self {
             source,
             target,
